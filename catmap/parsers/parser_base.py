--- conflicted
+++ resolved
@@ -75,11 +75,8 @@
 
             if species in self.species_definitions:
                 ads_info.update(self.species_definitions[species])
-<<<<<<< HEAD
-            if ads_info['composition'] == None:
-=======
+
             if not ads_info['composition'] and species not in site_names:
->>>>>>> 7f50f934
                 raise ValueError('Could not determine composition for '+species)
 
             if species not in site_names:
