from solver_base import *
from mean_field_solver import *
from catmap import string2symbols
from scipy.optimize import fmin_powell as fmin
from catmap.functions import numerical_jacobian
import math
from string import Template
import random
import re

class SteadyStateSolver(MeanFieldSolver):

    def __init__(self,reaction_model=ReactionModel()):
        MeanFieldSolver.__init__(self,reaction_model)
        defaults = dict(
                max_rootfinding_iterations = 50,
                internally_constrain_coverages = True,
                residual_threshold = 0.9,
                analytical_jacobian = True,
                optimize_analytical_expressions = False,
                )
        self._rxm.update(defaults)
        self._rate_constant_memoize = {}
        self._steady_state_memoize = {}
        self._required = {'max_rootfinding_iterations':int,
                          'internally_constrain_coverages':None,
                          'residual_threshold':float,
                          'analytical_jacobian':bool,
                          }
        self._log_strings = {'rootfinding_fail':
                            "stagnated or diverging (residual = ${resid})",
                            'rootfinding_maxiter':
                            "exceeded maximum iterations (residual = ${resid})",
                            'rootfinding_cancel':
                  "stationary point or singular jacobian (residual = ${resid})",
                            'rootfinding_success':
                            "found solution at point ${pt}",
                            'rootfinding_status':
                            "converging (residual = ${resid})"}
<<<<<<< HEAD

    def get_rate_constants(self,rxn_parameters,coverages):
        """Return rate constants for given sequence of reaction parameters and coverages.

        :param rxn_parameters: Sequence of reaction parameters.
        :type rxn_parameters: [float]
        :param coverages: Sequence of coverages.
        :type coverages: [float]

        """

=======
    
    def get_rate_constants(self,rxn_parameters,coverages=None):
        if coverages is None:
            coverages = [0]*len(self.adsorbate_names)
>>>>>>> ff60aef4
        if self.adsorbate_interaction_model not in [None,'ideal']:
            memo = tuple(rxn_parameters) + tuple(coverages) + tuple(self._gas_energies)
        else:
            memo = tuple(rxn_parameters) + tuple(self._gas_energies)
        if memo in self._rate_constant_memoize:
            kf, kr = self._rate_constant_memoize[memo]
            self._kf = kf
            self._kr = kr
            return kf+kr
        kfs, krs, dkfs, dkrs = self.rate_constants(rxn_parameters,coverages,
            self._gas_energies,self._site_energies,
            self.temperature,self.interaction_response_function,
            self._mpfloat,self._matrix,self._math.exp)
        self._kf = kfs
        self._kr = krs
        self._rate_constant_memoize[memo] = [kfs,krs]
        return kfs + krs

    def get_coverage(self,rxn_parameters,c0=None,findrootArgs={}):
        """Return coverages for given reaction parameters and coverage constraints.

            :param rxn_parameters: Sequence of rxn_parameters
            :type rxn_parameters: [float]
            :param c0: Coverage constraints.
            :type c0: **TODO**
            :param findrootArgs: *deprecated*
        """
        if self.adsorbate_interaction_model in [None,'ideal'] or self.interaction_strength == 0:
            return self.get_ideal_coverages(rxn_parameters,c0,True,findrootArgs)
        else:
            return self.get_interacting_coverages(rxn_parameters,c0,1.0,findrootArgs)

    def get_steady_state_coverage(self,rxn_parameters,steady_state_fn, jacobian_fn,
            c0=None,findrootArgs={}):
        """Return steady-state coverages using catmap.solvers.solver_base.NewtonRoot .

        :param rxn_parameters: Sequence of reaction parameters.
        :type rxn_parameters: [float]
        :param steady_state_fn: **TODO**
        :type steady_state_fn: **TODO**
        :param jacobian_fn: **TODO**
        :type jacobian_fn: **TODO**
        :param c0: Coverage constraints
        :type c0: **TODO**
        :param findrootArgs: *deprecated*

        """

        n_tot = len(self.adsorbate_names) + len(self.transition_state_names)
        if c0 is None:
            raise ValueError("No initial coverage supplied. Mapper must supply initial guess")

        c0 = self.constrain_coverages(c0)
        self.steady_state_function = steady_state_fn
        self.steady_state_jacobian = jacobian_fn
        self._coverage = [self._mpfloat(ci) for ci in c0]
        self._rxn_parameters = rxn_parameters

        #Enter root finding algorithm
        f = steady_state_fn
        f_resid = lambda x: self.get_residual(x,True,False)
        norm = self._math.infnorm

        if self.internally_constrain_coverages == True:
            constraint = self.constrain_coverages
        else:
            constraint = lambda x: x
        solver = NewtonRoot

        if f_resid(c0) <= self.tolerance:
            self._coverage = c0
            return c0

        solver_kwargs = dict(
                norm = norm,
                verbose = self.verbose,
                constraint = constraint,
                )

        if self.analytical_jacobian == True:
            solver_kwargs['J'] = jacobian_fn
        else:
            def J(x):
                return numerical_jacobian(f,x,self._matrix)
            solver_kwargs['J'] = J


        iterations = solver(f,c0, self._matrix, self._mpfloat,
                            self._Axb_solver, **solver_kwargs)
        old_error = 1e99
        coverages = None
        maxiter = self.max_rootfinding_iterations
        iterations.maxiter = maxiter
        i = 0
        x = c0
        for x,error in iterations:
            self.log('rootfinding_status',
                    n_iter=i,
                    resid=float(error),
                    priority=1)
            i+=1
            if error < self.tolerance:
                if f_resid(x) < self.tolerance:
                    coverages = self.constrain_coverages(x)
                    self.log('rootfinding_success',
                            n_iter = i,
                            priority = 1)
                    break
                else:
                    x = self.constrain_coverages(x)
                    error = f_resid(x)

            elif error >= self.residual_threshold*old_error:
                self.log('rootfinding_fail',
                        n_iter=i,
                        resid = float(f_resid(x)),
                        )
                raise ValueError('Stagnated or diverging residual (resid='+\
                        str(float(f_resid(x)))+')')

            old_error = error

            if i >= maxiter:
                self.log('rootfinding_maxiter',
                        n_iter=i,
                        resid = float(f_resid(x)))
                raise ValueError('Out of iterations (resid='+\
                        str(float(f_resid(x)))+')')
            self._coverage = x
            self._error = error

        if coverages:
            self._coverage = [c for c in coverages]
            return [c for c in coverages]
        else:
            if f_resid(x) < self.tolerance:
                coverages = self.constrain_coverages(x)
            else:
                self.log('rootfinding_cancel',
                        n_iter=i,
                        resid=float(f_resid(x)))
                raise ValueError('Solver cancellation. (resid='+\
                        str(float(f_resid(x)))+')')

    def get_ideal_coverages(self,rxn_parameters,c0=None,
            refresh_rate_constants=True,findrootArgs={}):
        """Return

            :TODO:

        """
        if refresh_rate_constants:
            self.get_rate_constants(rxn_parameters,[0]*len(self.adsorbate_names))
        return self.get_steady_state_coverage(rxn_parameters,self.ideal_steady_state_function,
                self.ideal_steady_state_jacobian,c0,findrootArgs)

    def get_interacting_coverages(self,rxn_parameters,c0=None,
            interaction_strength=1.0,findrootArgs={}):
        """:TODO:

        """

        #weight interaction parameters - useful for using non-interacting systems as guess
        n_tot = len(self.adsorbate_names +self.transition_state_names)
        rxn_parameters = list(rxn_parameters)
        if interaction_strength is not None:
            if len(rxn_parameters) == n_tot+n_tot**2:
                rxn_parameters = rxn_parameters[:n_tot] + [pi*interaction_strength for pi in rxn_parameters[-n_tot**2:]]
            elif len(rxn_parameters) == n_tot and interaction_strength == 0:
                pass
            else:
                raise ValueError('System does not have enough parameters for interactions')
        cvgs =  self.get_steady_state_coverage(rxn_parameters,self.interacting_steady_state_function,
            self.interacting_steady_state_jacobian,c0,findrootArgs)
        return cvgs

    def bisect_interaction_strength(self,rxn_parameters,valid_strength,valid_coverages,target_strength,max_bisections,findrootArgs={}):
        """
            :TODO:
        """
        n_tot = len(self.adsorbate_names+self.transition_state_names)
        bisect_iter = 0
        n_bisects = 0
        while n_bisects <= max_bisections:
            new_strength = valid_strength + (target_strength-valid_strength)/(2**n_bisects)
            new_params = rxn_parameters[:n_tot] + [pi*new_strength for pi in rxn_parameters[-n_tot**2:]]
            try:
                valid_coverages =  self.get_steady_state_coverage(new_params,self.interacting_steady_state_function,
                    self.interacting_steady_state_jacobian,valid_coverages,findrootArgs)
                print 'Successfully bisected with strength: ',new_strength
                valid_strength = new_strength
                n_bisects = 0
                if valid_strength > 0.95*target_strength:
                    return valid_coverages
            except ValueError:
                print 'Failed to bisect with strength: ',new_strength
                n_bisects += 1
        return valid_coverages


    def get_initial_coverage(self,rxn_parameters):
        """Return coverages based on probabilties according to the Boltzmann distribution
        and the adsorption energies for a given sequence of rxn_parameters.

        :param rxn_parameters: Sequence of reaction parameters
        :type rxn_parameter: [float]

        """

        energy_dict = {}
        for ads,E in zip(self.adsorbate_names,rxn_parameters):
            energy_dict[ads] = E
        for gas,E in zip(self.gas_names,self._gas_energies):
            energy_dict[gas] = E
        if not self.atomic_reservoir_dict:
            #check all possibilities, return min residual
            min_resid = 1e99
            boltz_cvgs = [[0]*len(self.adsorbate_names)] #include empty coverage as possible guess
            for ref_dict in self.atomic_reservoir_list:
                self.atomic_reservoir_dict = ref_dict
                cvgs = self.thermodynamics.boltzmann_coverages(energy_dict)
                boltz_cvgs.append(cvgs)

        else:
            boltz_cvgs = [self.thermodynamics.boltzmann_coverages(energy_dict)]

        return boltz_cvgs

    def get_residual(self, coverages,
            validate_coverages = True, refresh_rate_constants = True):
        """
            :TODO:
        """

        if validate_coverages == True:
            coverages = self.constrain_coverages(coverages)
        self._coverage = coverages
        if refresh_rate_constants == True:
            self._rxn_parameters = self.scaler.get_rxn_parameters(
                    self._descriptors)
            self.get_rate_constants(self._rxn_parameters,coverages)
#        cvg_rates = self.steady_state_function(None)
        cvg_rates = self.steady_state_function(coverages)
        residual = max([abs(r) for r in cvg_rates])
        return residual


    def interacting_steady_state_function(self, coverages):
        """
            :TODO:
        """

        memo = tuple(self._rxn_parameters) + tuple(self._gas_energies) + \
                tuple(self._site_energies) + tuple(coverages) + tuple(self.gas_pressures+[self.temperature])
        if memo in self._steady_state_memoize:
            return self._steady_state_memoize[memo]
        else:
            c = self.interacting_mean_field_steady_state(
                    self._rxn_parameters,coverages,self.gas_pressures,
                    self._gas_energies, self._site_energies,
                    self.temperature,self.interaction_response_function,
                    self._mpfloat, self._matrix,self._math.exp)
            self._steady_state_memoize[memo] = c
            return c

    def ideal_steady_state_function(self,coverages):
        """
            :TODO:
        """

        memo = tuple(self._kf) + tuple(self._kr) + tuple(coverages) + tuple(self.gas_pressures+[self.temperature])
        if memo in self._steady_state_memoize:
            return self._steady_state_memoize[memo]
        else:
            c = self.ideal_mean_field_steady_state(
                    self._kf,self._kr,coverages,self.gas_pressures,
                    self._mpfloat, self._matrix)
            self._steady_state_memoize[memo] = c
            return c

    def interacting_steady_state_jacobian(self,coverages):
        """
            :TODO:
        """

        J = self.interacting_mean_field_jacobian(
                self._rxn_parameters,coverages,self.gas_pressures,
                self._gas_energies,self._site_energies,
                self.temperature,self.interaction_response_function,
                self._mpfloat, self._matrix,self._math.exp)
        return J

    def ideal_steady_state_jacobian(self,coverages):
        """
            :TODO:
        """
        J = self.ideal_mean_field_jacobian(
                self._kf,self._kr,coverages,self.gas_pressures,
                self._mpfloat, self._matrix)
        return J

    def constrain_coverages(self,cvgs):
        """
            :TODO:
        """

        min_cvg = self._mpfloat(10**(-(self.decimal_precision)))
        cvgs = self.constrain_coverage_function(list(cvgs),self._mpfloat,min_cvg)
        return cvgs

    def compile(self):
        """
            :TODO:
        """
        if not self._compiled:
            intermediate_subs = {}
            self._function_substitutions.update(
                    self.substitutions_dict())

            #make 2 versions of rate-constants function
            energy_expressions_noderivs = '\n    '.join(self.reaction_energy_equations(adsorbate_interactions = False))
            energy_expressions_derivs = '\n    '.join(self.reaction_energy_equations(adsorbate_interactions = True))

            templates['rate_constants_no_derivatives'] = Template(templates['rate_constants']).safe_substitute({'elementary_step_energetics':energy_expressions_noderivs})
            templates['rate_constants_with_derivatives'] = Template(templates['rate_constants']).safe_substitute({'elementary_step_energetics':energy_expressions_derivs})

            #make steady-state expressions
            ss_eqs = self.rate_equations()
            self._function_substitutions['steady_state_expressions'] = '\n    '.join(ss_eqs)

            #make jacobian expressions
            jac_eqs = self.jacobian_equations(adsorbate_interactions=True)
            self._function_substitutions['jacobian_expressions'] = '\n    '.join(jac_eqs)
            jac_eqs_nd = self.jacobian_equations(adsorbate_interactions=False)
            self._function_substitutions['jacobian_expressions_no_derivatives'] = '\n    '.join(jac_eqs_nd)

            def indent_string(string,levels):
                lines = string.split('\n')
                indention = '\n'+'    '*levels
                return indention.join(lines)

            #pre-substitute the interaction function into rate_constants (needed because its nested 2 levels)
            indented = indent_string(templates[self.adsorbate_interaction_model+'_interaction_function'],1)
            indented = Template(indented).substitute(self._function_substitutions)
            self._function_substitutions['interaction_function'] = indented

            for f in ['rate_constants_no_derivatives','rate_constants_with_derivatives']:
                templates[f] = Template(templates[f]).substitute(self._function_substitutions)

            #indent rate_constant functions because they are nested 1 level
            indented_funcs = [
                    ['rate_constants_no_derivatives',''],
                    ['rate_constants_with_derivatives',''],
                    ]

            for func,tempname in indented_funcs:
                if not tempname:
                    tempname = func
                self._function_substitutions[func] = indent_string(templates[tempname],1)
            compiled_funcs = [
                    ['rate_constants','rate_constants_with_derivatives'],
                    ['interaction_function',self.adsorbate_interaction_model+'_interaction_function'],
                    ['interacting_mean_field_steady_state',''],
                    ['ideal_mean_field_steady_state',''],
                    ['interacting_mean_field_jacobian',''],
                    ['ideal_mean_field_jacobian',''],
                    ['constrain_coverage_function','constrain_coverages'],
                    ['elementary_rates',''],
                    ]

            for func,tempname in compiled_funcs:
                if not tempname:
                    tempname = func
                self._function_templates[func] = templates[tempname]
            self.generate_static_functions()

            if self.optimize_analytical_expressions:
                test_theta = [self._mpfloat(random.random()) for a in self.adsorbate_names]
                test_params = [self._mpfloat(random.random()) for a in self.adsorbate_names+self.transition_state_names]
                test_kfs = [self._mpfloat(random.random()) for a in self.elementary_rxns]
                test_krs = [self._mpfloat(random.random()) for a in self.elementary_rxns]
                test_p = [self._mpfloat(random.random()) for a in self.gas_names]
                test_gas_E = [self._mpfloat(random.random()) for a in self.gas_names]
                test_site_E = [self._mpfloat(random.random()) for a in self.site_names]
                test_T = 500
                test_smearing = 0.02
                arg_dict = {
                        'interacting_mean_field_steady_state':[
                            test_params,test_theta,test_p,test_gas_E,test_site_E,
                            test_T,self.interaction_response_function,
                            self._mpfloat,self._matrix,self._math.exp],
                        'ideal_mean_field_steady_state':[
                            test_kfs, test_krs, test_theta, test_p,
                            self._mpfloat, self._matrix],
                        'interacting_mean_field_jacobian':[
                            test_params,test_theta,test_p,test_gas_E,test_site_E,
                            test_T,self.interaction_response_function,
                            self._mpfloat, self._matrix, self._math.exp],
                        'ideal_mean_field_jacobian':[
                            test_kfs, test_krs, test_theta, test_p,
                            self._mpfloat, self._matrix]
                        }

                for func in arg_dict:
                    args= arg_dict[func]
                    old_str = self._function_strings[func]
                    insertion_line = None

                    for i,li in enumerate(old_str.split('\n')):
                        if '    s['+str(len(self.site_names)-1)+']' in li:
                            insertion_line = i+1

                    if insertion_line is None:
                        raise ValueError('Could not find line for inserting optimizations')

                    #optimize string
                    func_string = self.optimize_analytical_function(func,old_str,
                            insertion_line,1,*args)

                    #re-compile optimized function
                    self._function_strings[func] = func_string
                    locs = {}
                    exec func_string in globals(), locs
                    setattr(self,func,locs[func])

            self._compiled = True

            if self.adsorbate_interaction_model not in [None,'ideal']:
                self.steady_state_function = self.interacting_steady_state_function
            else:
                self.steady_state_function = self.ideal_steady_state_function

    def optimize_analytical_function(self,func_name,func_string,insertion_line,indention_level,*test_args):
        """Replace some common multiplication terms to speed up functions.

        """

        locs = {}
        exec func_string in globals(), locs
        unoptimized = locs[func_name]

        #replace common multiplications with substitution
        mult_regex = '((?:(?:k(?:f|r)\[\d\]|theta\[\d\]|p\[\d\]|s\[\d\])\*?)+ +)'
        opt_strs   = []
        match = re.findall(mult_regex,func_string)
        matches = []
        for m in match:
            if m.count('*') and func_string.count(m) > 1:
                matches.append((-1*m.count('*'),func_string.count(m),m))
        matches = list(set(matches))
        matches = sorted(matches)
        for i,m in enumerate(matches):
            opt_strs.append(m[-1].strip())
            func_string = func_string.replace(m[-1].strip(),'subs['+str(i)+'] ')

        sub_dict = {
                    '':r'( +1\*|\-1\*\-1\*| +0 +\+| +1\.0\*)+',
                    ' + ':r'( +\- *\-1\*| +\+ *1\*| +\+ *\+ +)+',
                    ' - ':r'( +\+ *\-1\*| +\- *1\*| +\+ *\- +| +0 +\-|\-1\*|\-1\*1\*)',
                    }

        opt_str = '\n'+'    '*indention_level+'subs = [0]*'+str(len(opt_strs))
        for i,op in enumerate(opt_strs):
            opt_str += '\n'+'    '*indention_level+ 'subs['+str(i)+'] = '+op

        func_lines = func_string.split('\n')
        func_lines.insert(insertion_line, opt_str)
        func_string = '\n'.join(func_lines)

        mtch = 1
        while mtch:
            new_fn = func_string
            mtch = None
            for sub in sub_dict:
                rgx = sub_dict[sub]
                mtch = re.findall(rgx,func_string)
                for m in list(set(mtch)):
                    func_string = func_string.replace(m,sub)

        locs = {}
        exec func_string in globals(), locs

        optimized = locs[func_name]
        delta = np.array((optimized(*test_args) - unoptimized(*test_args)).tolist()).max()

        if delta > 10**(-(self.decimal_precision-1)):
            print('Warning: Function optimization failed for '+\
                    func_name+'. Using unoptimized functions')
            func_string = '\n'.join(func_lines)
            return func_string
        else:
            return func_string<|MERGE_RESOLUTION|>--- conflicted
+++ resolved
@@ -37,7 +37,6 @@
                             "found solution at point ${pt}",
                             'rootfinding_status':
                             "converging (residual = ${resid})"}
-<<<<<<< HEAD
 
     def get_rate_constants(self,rxn_parameters,coverages):
         """Return rate constants for given sequence of reaction parameters and coverages.
@@ -49,12 +48,6 @@
 
         """
 
-=======
-    
-    def get_rate_constants(self,rxn_parameters,coverages=None):
-        if coverages is None:
-            coverages = [0]*len(self.adsorbate_names)
->>>>>>> ff60aef4
         if self.adsorbate_interaction_model not in [None,'ideal']:
             memo = tuple(rxn_parameters) + tuple(coverages) + tuple(self._gas_energies)
         else:
