import numpy as np
import catmap
import re
from copy import copy
from ase.atoms import string2symbols
import warnings

def get_composition(species_string):
    """
    Convert string of species into a dictionary of species and the number of each species.

    :param species_string: A string of the reaction species. Should be a chemical formula string
                           that may also contain '-','&',or,'pe'. 'pe' is a special case corresponding
                           to a proton-electron pair and has the compositon of H.
    :type species: str

    """
    composition = {}
    # clean up transition states and electrochem
    species_string = species_string.replace('-','')
    species_string = species_string.replace('pe','H')
    species_string = species_string.replace('&','')
    species_string = species_string.replace('ele','')
    try:
        symbs = string2symbols(species_string)
        for a in set(symbs):
            composition[a] = symbs.count(a)
    except ValueError:
        composition = None
    return composition

def cartesian_product(*args, **kwds):
    """
    Take the Cartesian product

    .. todo:: Explain what the args and kwds are
    """
    # product('ABCD', 'xy') --> Ax Ay Bx By Cx Cy Dx Dy
    # product(range(2), repeat=3) --> 000 001 010 011 100 101 110 111
    pools = map(tuple, args) * kwds.get('repeat', 1)
    result = [[]]
    for pool in pools:
                result = [x+[y] for x in result for y in pool]
    for prod in result:
                yield tuple(prod)

def convert_formation_energies(energy_dict,atomic_references,composition_dict):
    """
    Convert dictionary of energies, atomic references and compositions into a dictionary of formation energies

    :param energy_dict: Dictionary of energies for all species.
                        Keys should be species names and values
                        should be energies.
                        
    :type energy_dict: dict

    :param atomic_references: Dictionary of atomic reference energies (?)

    :type atomic_references: dict

    :param composition_dict: Dictionary of compositions

    :type composition_dict: dict

    .. todo:: Explain the keys and values for energy_dict, atomic_references, and composition_dict
    """
    n = len(atomic_references)
    R = np.zeros((n,n))
    e = []
    ref_offsets = {}
    atoms = sorted(atomic_references)
    for i,a in enumerate(atoms):
        composition = composition_dict[atomic_references[a]]
        e.append(energy_dict[atomic_references[a]])
        for j,a in enumerate(atoms):
            n_a = composition.get(a,0)
            R[i,j] = n_a
    if not np.prod([R[i,i] for i in range(0,n)]):
        raise ValueError('Reference set is not valid.')
    e = np.array(e)
    try:
        R_inv = np.linalg.solve(R,np.eye(n))
    except np.linalg.linalg.LinAlgError:
        raise ValueError('Reference set is not valid.')
    x = list(np.dot(R_inv,e))
    for a,v in zip(atoms,x):
        ref_offsets[a] = v
    new_data = {}
    for key in energy_dict:
        composition = composition_dict[key]
        E = energy_dict[key]
        for symb in composition:
            E -= ref_offsets[symb]*composition[symb]
        new_data[key] = round(E,5)
    return new_data,ref_offsets

def parse_constraint(minmaxlist,name):
    """
    Parse constraints for the relation. Returns two lists of minimum and maximum constraints

    :param minmaxlist: List of minimum and maximum constraints.

    :type minmaxlist: list

    :param name: Name for the list of constraints.

    :type name: str

    .. todo:: Explain minmaxlist and name
    """
    minlist = []
    maxlist = []
    for mm in minmaxlist:
        try:
            if mm is None:
                minv = -1e99
                maxv = 1e99
            elif str(mm).count(':') == 1:
                minv,maxv = [float(v) for v in mm.split(':')]
            elif mm == '+':
                minv = 0
                maxv = 1e99
            elif mm == '-':
                minv = -1e99
                maxv = 0
            else:
                minv = float(mm)
                maxv = float(mm)
        except (ValueError,TypeError,AttributeError):
            raise ValueError('Could not parse constraint for '+\
                    name+': '+str(minmaxlist))
        minlist.append(minv)
        maxlist.append(maxv)
    return minlist,maxlist

def constrained_relaxation(
        A,b,x0,x_min,x_max,max_iter = 100000,tolerance = 1e-10):
    """
    Solve Ax=b subject to the constraints that 
    x_i > x_min_i and x_i < x_max_i. Algorithm is from Axelson 1996.
    
    Note that x_min/Max are both lists/arrays of length equal to x

    :param A: A matrix.

    :type A: numpy.array

    :param b: b vector.

    :type b: numpy.array

    :param x0: x vector

    :type x0: numpy.array

    :param x_min: Minimum constraints.

    :type x_min: array_like

    :param x_max: Maximum constraints.

    :type x_max: array_like

    :param max_iter: Maximum number of iterations.

    :type max_iter: int, optional

    :param tolerance: Tolerance.

    :type tolerance: float, optional

    .. todo:: Check to make sure docstring is correct.
    """

    #define functional corresponding to Ax=b
    def J(x,A,b):
        """
        Functional of x which corresponds to Ax=b for 
        the relaxation method used.
        
        :param x: x vector.

        :type x: array_like

        :param A: A matrix.

        :type A: numpy.array

        :param b: b vector.

        :param b: array_like

        .. todo:: Check that docstring is correct
        """
        answer =  np.dot(
                np.dot(np.dot(x.T,A.T),A),x) - 2*np.dot(np.dot(b.T,A),x)
        return answer

    ai = x_min
    bi = x_max
    N = len(x0)

    def find_min(q):
        """
        Find minimum

        .. todo:: Explain what this does in the context of constrained_relaxation.
        """
        u[q] = 0
        v = np.dot(A,u)
        num1 = 0
        num2 = 0
        denom = 0
        Aq = A[:,q]
        for k in range(0,N):
            num2 += np.dot(v,Aq)
            num1 += np.dot(b,Aq)
            denom += np.dot(Aq,Aq)
        zeta = (num1-num2)/denom
        if zeta > bi[q]: zeta = bi[q]
        if zeta < ai[q]: zeta = ai[q]
        return zeta

    u = catmap.copy(x0)
    nIter =0
    converged = False
    while nIter < max_iter and converged == False:
        nIter += 1
        fOld = J(u,A,b)
        for j in range(0,N):
            u[j] = find_min(j)
        fNew = J(u,A,b)
        fDiff = fOld - fNew
        if np.linalg.norm(fDiff) < tolerance:
            converged = True

    if converged == True:
        return u
    else:
        raise ValueError('Constrained relaxation did not converge.'+
                'Residual was '+str(np.linalg.norm(fDiff)))

def scaling_coefficient_matrix(
        parameter_dict, descriptor_dict, surface_names, 
        parameter_names=None, coeff_mins = 0, coeff_maxs = 1e99, 
        return_error_dict = False):
    """Class for determining adsorption and transition-state energies
    as a linear function of descriptors. 

    :param parameter_dict: Dictionary where the key is adsorbate name 
                           and the value is a list of adsorption energies for each surface. 
                           If some surfaces do not have an adsorption energy use None
                           as a placeholder.

    :type parameter_dict: dict
    
    :param descriptor_dict: Dictionary where the key is surface name and the 
                            value is a list of descriptor values for each surface.
    
    :type descriptor_dict: dict

    :param surface_names: List of surfaces which defines the order of 
                          surface adsorption energies in parameter_dict.

    :type surface_names: list
    
    :param parameter_names: List of adsorbates which defines the order 
                            of adsorption coefficients in the output. Default is the 
                            order of parameter_dict.keys().

    :type parameter_names: list, optional

    :param coeff_mins: Defines the minimum value of the coefficient 
                       for each descriptor. Should be a matrix/array/list of lists
                       which matches the shape of the expected output.

    :type coeff_mins: float, optional

    :param coeff_maxs: Same as coeff_mins but for the maximum value of the coefficient.

    :type coeff_maxs: float, optional

    :param return_error_dict: Specify whether or not to return a dictionary of the errors.

    :type return_error_dict: bool, optional
    """

    #Define adsorbate order if it isn't
    if not parameter_names: parameter_names = parameter_dict.keys()

    #Check that input dictionaries are valid.
    def check_lengths(dictionary,force_numeric = False):
        """
        Check that the input dictionaries are valid.

        :param dictionary: Input dictionary.

        :type dictionary: dict

        :param force_numeric: Ensure that all values in the dictionary are numeric.

        :type force_numeric: bool, optional
        """
        for val in dictionary.values():
            if len(val) != len(dictionary.values()[0]):
                key_len = '\n'.join([key+':'+str(len(dictionary[key])) 
                    for key in dictionary])
                raise ValueError('All values must be lists of same length.'+
                         'Use None as placeholder. \nKey:Length\n'+key_len)
            if force_numeric:
                try:
                    [float(num) for num in val]
                except:
                    raise ValueError('All values must be numeric. '+
                            'Error when parsing ' + str(val))

    check_lengths(parameter_dict,False) 
    check_lengths(descriptor_dict,True) 

    #initialize coefficient matrix that will be returned.
    C = np.zeros(
            (len(descriptor_dict.values()[0])+1,len(parameter_dict.keys())))

    #initialize error dictionary that will be returned 
    #(if return_error_dict=True)
    error_dict = {}
    for key in parameter_dict:
        error_dict[key] = [None]*len(surface_names)

    #initialize descriptor matrix that will be used if 
    #all surfaces are present for a given adsorbate
    Dtotal = np.zeros((len(surface_names),len(descriptor_dict.values()[0])+1))
    for i,Dsurf in enumerate(surface_names):
        Dtotal[i,-1] = 1 #constant term.
        for j,DE in enumerate(descriptor_dict[Dsurf]):
            Dtotal[i,j] = float(DE)

    for Nads,ads in enumerate(parameter_names):
        #construct vectors for relaxation method.

        A = []

        #if mins and maxs are equal then the system is fully constrained and
        #there is no reason to solve for the parameters. However, in order to 
        #preserve ordering we use the known coeffs to put in "scaled" parameter
        #energy values and solve for the coefficients which, by definition, will
        #come out to be the same as the constraints.
        if coeff_mins[Nads] == coeff_maxs[Nads]:
            coeffs = coeff_mins[Nads]
            surfs = surface_names
            for surf in surfs:
                descriptors_i = descriptor_dict[surf]
                ads_i = sum([ci*di 
                    for ci,di in zip(coeffs,descriptors_i)]) + coeffs[-1]
                A.append(ads_i)

        #construct parameter vector A from parameters
        #if coefficients are not totally constrained
        if not A:
            A = [val for val in parameter_dict[ads] if val is not None]
            surfs = [surface_names[i] 
                    for i,val in enumerate(parameter_dict[ads]) 
                    if val is not None] #determine the surfaces which have 
                          #parameter energy values for this adsorbate

        try:
            A = np.array([float(val) for val in A])
        except ValueError:
            raise ValueError('Non-numeric value for the '
                    'parameters of '+ads+'.')

        #construct "descriptor" matrix (note that this is done inside the 
        #for loop to allow different parameters to have different number 
        #of surfaces)

        if len(surfs) <= len(descriptor_dict.values()[0])+1:
            warnings.warn('Number of energies specified is less than the number'
                          'of free parameters for '+ads+'. Scaling is not reliable'
                          'unless parameters are explicitly specified in '
                          ' constraints_dict.')

        if len(surfs) == len(surface_names):
            D = Dtotal
        else:
            D = np.zeros((len(surfs),len(descriptor_dict.values()[0])+1))
            for i,Dsurf in enumerate(surfs):
                D[i,-1] = 1 #constant term.
                for j,DE in enumerate(descriptor_dict[Dsurf]):
                    D[i,j] = float(DE)

        #find initial guess for the "coefficient" matrix by solving the 
        #unconstrained least-squares problem Dc=A using psuedo-inverse 
        #of D (note that this is not efficient, but it doesn't matter 
        #for such small matrices)
        D = np.array(D)
        A = np.array(A)
        if len(A) > 1:
            Dinv = np.linalg.pinv(D)
            c0 = np.dot(Dinv,A)

            #use relaxation method to solve the problem subject to the 
            #constraints specified by coeff_mins/Maxs.

            cMin = coeff_mins[Nads]
            cMax = coeff_maxs[Nads]

            c = constrained_relaxation(
                    D,A,c0,cMin,cMax)

        elif coeff_mins[Nads] == coeff_maxs[Nads]:
            c = coeff_mins[Nads]

<<<<<<< HEAD
        else:
=======
        elif A:
>>>>>>> 097a5237
            #If there is only one data point, assume constant.
            warnings.warn('Assuming constant value for: '+ads)
            c = [0]*len(Dtotal[i,:])
            c[-1] = A[0]
        else:
            warnings.warn('No data found for : '+ads+', assuming scaling parameters are 0.')
            c = [0]*len(Dtotal[i,:])

        for Ndesc,coeff in enumerate(c):
            C[Ndesc,Nads] = np.round(coeff,5)

        if return_error_dict == True:
            err = np.dot(D,c) - A
            for surf,errVal in zip(surfs,err):
                index = surface_names.index(surf)
                error_dict[ads][index] = np.round(errVal,6)
    if return_error_dict == True:
        return C, error_dict
    else:
        return C

def linear_regression(x,y,constrain_slope=None):
    """
    Perform linear regression on x and y and return the slope and intercept.

    :param x: x-coordinates.

    :type x: array_like

    :param y: y-coordinates.

    :type y: array_like

    :param constrain_slope: Slope constraint

    :type constrain_slope: float, optional
    """
    if constrain_slope is None:
        m,b = catmap.plt.polyfit(x,y,1)
    else:
        m = float(constrain_slope)
        b = sum([yi-m*xi for xi,yi in zip(x,y)])/len(x)
    return m,b

def match_regex(string,regex,group_names):
    """
    Find matching regular expression in string and return a dictionary of the matched expressions.

    :param string: String.

    :type string: str

    :param regex: Regular expression.

    :type regex: str

    :param group_names: Corresponding names for each matched group.

    :type group_names: list

    .. todo:: Check that this docstring is correct.
    """
    match_dict = {}
    match = re.match(regex,string)
    if match:
        for name,val in zip(group_names,match.groups()):
            match_dict[name] = val
        return match_dict
    else:
        return None
            
def numerical_jacobian(f, x, matrix, h = 1e-10,diff_idxs=None):
    """
    Calculate the Jacobian matrix of a function at the point x0.

    This is the first derivative of a vectorial function:

        f : R^m -> R^n with m >= n

    Hacked from mpmath.calculus.optimize

    :param f: Function.

    :type f: callable

    :param x:

    :type x:

    :param matrix:

    :type matrix: 

    :param h:

    :type h: float, optional

    .. todo:: Fill in the descriptions for f, x, matrix, and h
    """
    x = matrix(x)
    fx = matrix(f(x))
    m = len(fx)
    n = len(x)
    J = matrix(m, n)
    if not diff_idxs:
        diff_idxs = xrange(n)
    for j in diff_idxs:
        xj = x.copy()
        delta = abs(h*xj[j])
        delta = max(delta,h)
        #using delta proportional to xj is more stable
        #for very small numbers.
        xj[j] += delta
        Jj = (matrix(f(xj)) - fx)/(delta)
        for i in xrange(m):
            J[i,j] = Jj[i]
    return J

def smooth_piecewise_linear(theta_tot,slope=1,cutoff=0.25,smoothing=0.05):
    """
    Smooth piecewise linear function.

    :param theta_tot:

    :type theta_tot:

    :param slope: slope of line

    :type slope: float, optional

    :param cutoff: Cutoff.

    :type cutoff: float, optional

    :param smoothing: Amount of smoothing.

    :type smoothing: float, optional

    .. todo:: Fill in descriptions and types for theta_tot
    """
    x1 = cutoff + smoothing
    x0 = cutoff - smoothing
    if theta_tot <= x0:
        c_0 = 0
        dC = 0
        d2C = 0
    elif theta_tot <= x1:
        alpha = slope/(2*(x1-x0))
        c_0 = (alpha*(theta_tot-x0)**2)/theta_tot
        dC = alpha*(1-(x0/theta_tot)**2)
        d2C = (2*alpha*x0**2)/(theta_tot**3)
    else:
        c_0 = slope*(theta_tot - cutoff)/theta_tot
        dC = slope*(cutoff/(theta_tot**2))
        d2C = (-2*slope*cutoff)/(theta_tot**3)
    return c_0, dC, d2C

def offset_smooth_piecewise_linear(theta_tot,slope=1,cutoff=0.25, smoothing=0.05, offset=0.1):
    """
    Piecewise linear function with an offset. Not equivalent to piecewise linear
    for second-order interactions

    :param theta_tot:

    :type theta_tot:

    :param max_coverage: Maximum coverage.

    :type max_coverage: int, optional

    :param cutoff: Cutoff.

    :type cutoff: float, optional

    :param smoothing: Smoothing.

    :type smoothing: smoothing, optional

    :param offset: Offset.

    :type offset: float, optional

    .. todo:: Fill in description for theta_tot
    """
    c_0, dC, d2C = smooth_piecewise_linear(theta_tot,slope,cutoff,smoothing)
    c_0 += offset
    return c_0, dC, d2C

def add_dict_in_place(dict1, dict2):
    """
    Updates dict1 with elements in dict2 if they do not exist.  otherwise,
    add the value for key in dict2 to the value for that key in dict1

    :param dict1: Dictionary.

    :type dict1: dict

    :param dict2: Dictionary.

    :type dict2: dict
    """
    for k, v in dict2.iteritems():
        if k in dict1:
            dict1[k] += dict2[k]
        else:
            dict1[k] = dict2[k]<|MERGE_RESOLUTION|>--- conflicted
+++ resolved
@@ -410,11 +410,7 @@
         elif coeff_mins[Nads] == coeff_maxs[Nads]:
             c = coeff_mins[Nads]
 
-<<<<<<< HEAD
-        else:
-=======
         elif A:
->>>>>>> 097a5237
             #If there is only one data point, assume constant.
             warnings.warn('Assuming constant value for: '+ads)
             c = [0]*len(Dtotal[i,:])
