--- conflicted
+++ resolved
@@ -24,11 +24,7 @@
 from catmap.model import ReactionModel
 import data
 
-<<<<<<< HEAD
-__version__ = "0.2.34"
-=======
-__version__ = "0.2.39"
->>>>>>> 5cfc080b
+__version__ = "0.2.35"
 
 def load(setup_file):
     rxm = ReactionModel(setup_file = setup_file)
