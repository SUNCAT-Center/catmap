--- conflicted
+++ resolved
@@ -251,23 +251,17 @@
             #ugly workaround for ambiguous echem TS names in rxn definitions
             return [0,0], [0]*len(self.adsorbate_names) + [0]
 
-<<<<<<< HEAD
-=======
         def direct_scaling(TS,params):
             # dummy scaling parameters for direct scaling
             return [0,0], [0]*len(self.adsorbate_names) + [0]
 
->>>>>>> 097a5237
         TS_scaling_functions = {
                 'initial_state':initial_state_scaling,
                 'final_state':final_state_scaling,
                 'BEP':BEP_scaling,
                 'TS':explicit_state_scaling,
                 'echem':echem_state_scaling,
-<<<<<<< HEAD
-=======
                 'direct':direct_scaling,
->>>>>>> 097a5237
                 }
 
         TS_matrix = []
@@ -276,13 +270,10 @@
             if TS in self.echem_transition_state_names:
                 mode = 'echem'
                 params = None
-<<<<<<< HEAD
-=======
             elif TS in self.scaling_constraint_dict and hasattr(
                 self.scaling_constraint_dict[TS], '__iter__'):
                     mode = 'direct'
                     params = None
->>>>>>> 097a5237
             elif TS in self.scaling_constraint_dict:
                 constring = self.scaling_constraint_dict[TS]
                 if not isinstance(constring,basestring):
