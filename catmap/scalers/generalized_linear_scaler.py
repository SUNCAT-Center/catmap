from scaler_base import *
from catmap.data import regular_expressions
from catmap.functions import parse_constraint
from math import isnan
import pylab as plt

class GeneralizedLinearScaler(ScalerBase):

    def __init__(self,reaction_model = ReactionModel()):
        ScalerBase.__init__(self,reaction_model)
        defaults = dict(default_constraints=['+','+',None],
                        parameter_mode = 'formation_energy',
                        transition_state_scaling_parameters={},
                        transition_state_scaling_mode = 'initial_state',
                        transition_state_cross_interaction_mode = 'transition_state_scaling',
                        max_self_interaction = 'Pd',
                        default_interaction_constraints = None,
                        avoid_scaling = False,
                        #if the descriptors are equal to a metal, 
                        #use the real values for that metal rather
                        #than scaled values
                        ) 

        self._rxm.update(defaults,override=False)

        self._required = {'default_constraints':list,
                          'parameter_mode':str,
                          'avoid_scaling':None}

    def parameterize(self):

        #Check that descriptors are in reaction network
        all_ads = list(self.adsorbate_names) + list(self.transition_state_names)
        for d in self.descriptor_names: #REMOVE THIS REQUIREMENT LATER?
            if d not in all_ads:
                raise AttributeError('Descriptor '+d+' does not appear in reaction'+\
                        ' network. Add descriptor to network via "dummy" site, or '+\
                        'use an adsorbate from the network as a descriptor.')

        if not self.parameter_dict or not self.descriptor_dict:
            parameter_dict = {}
            descriptor_dict = {}
            for species in self.species_definitions:
                Ef = self.species_definitions[species].get('formation_energy',None)
                if hasattr(Ef,'__iter__') and len(Ef) == len(self.surface_names):
                    parameter_dict[species] = Ef

            for s_id, surf in enumerate(self.surface_names):
                desc_list = []
                for desc in self.descriptor_names:
                    try:
                        desc_val = self.species_definitions[desc]
                        desc_val = desc_val['formation_energy'][s_id]
                        desc_val = float(desc_val)
                        desc_list.append(desc_val)
                    except:
                        raise ValueError(
                        'All surfaces must have numeric descriptor values: '+surf)
                descriptor_dict[surf] = desc_list
            self.descriptor_dict = descriptor_dict
            self.parameter_dict = parameter_dict
            self.parameter_names = self.adsorbate_names + self.transition_state_names


    def get_coefficient_matrix(self):

        self.parameterize()
        if not self.scaling_constraint_dict:
            self.scaling_constraint_dict = {}
            for ads in self.adsorbate_names:
                self.scaling_constraint_dict[ads] = self.default_constraints

        self.parse_constraints(
                self.scaling_constraint_dict)

        all_coeffs = []
        all_coeffs += list(self.get_adsorbate_coefficient_matrix())
        all_coeffs += list(self.get_transition_state_coefficient_matrix())
        if self.adsorbate_interaction_model not in [None,'ideal']:
            self.thermodynamics.adsorbate_interactions.parameterize_interactions()
            all_coeffs += list(
               self.thermodynamics.adsorbate_interactions.get_interaction_scaling_matrix())
        
        all_coeffs = np.array(all_coeffs)
        self.coefficient_matrix = all_coeffs
        return all_coeffs

    def get_adsorbate_coefficient_matrix(self):

        adsorbate_dict = {}
        n_ads = len(self.adsorbate_names)
        for a in self.adsorbate_names:
            adsorbate_dict[a] = self.parameter_dict[a]
        C = catmap.functions.scaling_coefficient_matrix(
                adsorbate_dict, self.descriptor_dict, 
                self.surface_names, 
                self.adsorbate_names,
                self.coefficient_mins,self.coefficient_maxs)
        self.adsorbate_coefficient_matrix = C.T
        return C.T

    def get_transition_state_coefficient_matrix(self):
        self.get_transition_state_scaling_matrix()
        if self.transition_state_scaling_matrix is not None:
            if self.adsorbate_coefficient_matrix is None:
                self.get_adsorbate_coefficient_matrix()

            coeffs =  np.dot(self.transition_state_scaling_matrix[:,:-1],
                    self.adsorbate_coefficient_matrix)
            coeffs[:,-1] += self.transition_state_scaling_matrix[:,-1]
            self.transition_state_coefficient_matrix = coeffs
        else:
            coeffs = np.array([])
        return coeffs

    def get_transition_state_scaling_matrix(self):

        #This function is godawful and needs to be cleaned up considerably...
        #156 lines is unacceptable for something so simple.
        #HACK
        def state_scaling(TS,params,mode):
            coeffs = [0]*len(self.adsorbate_names)
            rxn_def = None
            for rxn in self.elementary_rxns:
                if len(rxn) == 3:
                    if TS in rxn[1]:
                        if rxn_def is None:
                            rxn_def = rxn
                        else:
                            rxn_def = rxn
                            print('Warning: ambiguous IS for '+TS+\
                                 '; Using'+self.print_rxn(rxn,mode='text'))
            if rxn_def is None:
                raise ValueError(TS+' does not appear in any reactions!')
            if mode == 'final_state':
                FS = rxn_def[-1]
                IS = []
            elif mode == 'initial_state':
                FS = rxn_def[0]
                IS = []
            elif mode == 'BEP':
                IS = rxn_def[0]
                FS = rxn_def[-1]
            elif mode == 'explicit':
                IS = []
                FS = params[0]
                params = params[1]
            else:
                raise ValueError('Invalid Mode')

            def get_energy_list(state,coeff_sign):
                energies = []
                for ads in state:
                    if ads in self.adsorbate_names:
                        idx = self.adsorbate_names.index(ads)
                        coeffs[idx] += coeff_sign
                    Ef = self.species_definitions[ads]['formation_energy']
                    if hasattr(Ef,'__iter__'):
                        energies.append(Ef)
                    else:
                        energies.append([0]*len(self.surface_names))
                return energies

            IS_energies = get_energy_list(IS,-1)
            FS_energies = get_energy_list(FS,+1)

            if params and len(params) == 2:
                m,b = [float(pi) for pi in params]
            else:
                FS_totals = []
                for Evec in zip(*FS_energies):
                    if None not in Evec:
                        FS_totals.append(sum(Evec))
                    else:
                        FS_totals.append(None)
                IS_totals = []
                for Evec in zip(*IS_energies):
                    if None not in Evec:
                        IS_totals.append(sum(Evec))
                    else:
                        IS_totals.append(None)
                TS_energies = self.parameter_dict[TS]
                valid_xy = []
                if mode in ['initial_state','final_state','explicit']:
                    for xy in zip(FS_totals,TS_energies):
                        if None not in xy:
                            valid_xy.append(xy)
                elif mode in ['BEP']:
                    for I,F,T in zip(IS_totals,FS_totals,TS_energies):
                        if None not in [I,F,T]:
                            valid_xy.append([F-I,T])
                x,y = zip(*valid_xy)
                if params and len(params) == 1:
                    m,b = catmap.functions.linear_regression(x,y,params[0])
                elif params is None:
                    m,b = catmap.functions.linear_regression(x,y)
                else:
                    raise ValueError('Invalid params')
<<<<<<< HEAD

=======
                if isnan(m) or isnan(b):
                    raise UserWarning('Transition-state scaling failed for: '+TS+\
                                    '. Ensure that the scaling mode is set properly.')
                
>>>>>>> ff60aef4
            return [m,b],[m*ci for ci in coeffs] + [b]

        def initial_state_scaling(TS,params):
            return state_scaling(TS,params,'initial_state')

        def final_state_scaling(TS,params):
            return state_scaling(TS,params,'final_state')

        def BEP_scaling(TS,params):
            return state_scaling(TS,params,'BEP')

        def explicit_state_scaling(TS,params):
            return state_scaling(TS,params,'explicit')

        def echem_state_scaling(TS,params):
            #ugly workaround for ambiguous echem TS names in rxn definitions
            return [0,0], [0]*len(self.adsorbate_names) + [0]

        TS_scaling_functions = {
                'initial_state':initial_state_scaling,
                'final_state':final_state_scaling,
                'BEP':BEP_scaling,
                'TS':explicit_state_scaling,
                'echem':echem_state_scaling,
                }

        TS_matrix = []
        TS_coeffs = []
        for TS in self.transition_state_names:
            if TS in self.echem_transition_state_names:
                mode = 'echem'
                params = None
            elif TS in self.scaling_constraint_dict:
                constring = self.scaling_constraint_dict[TS]
                if not isinstance(constring,basestring):
                    raise ValueError('Constraints must be strings: '\
                            +repr(constring))
                match_dict = self.match_regex(constring,
                    *regular_expressions[
                        'transition_state_scaling_constraint'])
                if match_dict is None:
                    raise ValueError('Invalid constraint: '+constring)
                mode = match_dict['mode']
                species_list = match_dict['species_list']
                state_list = []
                if species_list:
                    species_list = species_list.split('+')
                    for sp in species_list:
                        sp = sp.strip()
                        if '_' not in sp:
                            sp = sp+'_'+self._default_site
                        state_list.append(sp)
                if match_dict['parameter_key']:
                    key = match_dict['parameter_key']
                    if key in self.transition_state_scaling_parameters:
                        parameter_list = \
                        self.transition_state_scaling_parameters[key]
                    else:
                        raise KeyError('The key '+key+' must be defined '+\
                                'in transition_state_scaling_parameters')
                elif match_dict['parameter_list']:
                    parameter_list = eval(match_dict['parameter_list'])
                else:
                    parameter_list = None
                                
                if state_list:
                    params = [state_list,parameter_list]
                else:
                    params = parameter_list
            else:
                mode = self.transition_state_scaling_mode
                params = None

            try:
                mb,coeffs=TS_scaling_functions[mode](TS,params)
                TS_matrix.append(coeffs)
                TS_coeffs.append(mb)
            except KeyError:
                raise NotImplementedError(
                        'Invalid transition-state scaling mode specified')

        TS_matrix = np.array(TS_matrix)
        self.transition_state_scaling_matrix = TS_matrix
        self.transition_state_scaling_coefficients = TS_coeffs
        return TS_matrix

    def get_electronic_energies(self,descriptors):
        E_dict = {}
        full_descriptors = list(descriptors) + [1]
        if self.coefficient_matrix is None:
            self.coefficient_matrix = self.get_coefficient_matrix()

        adsorption_energies = np.dot(self.coefficient_matrix,full_descriptors)

        n_ads = len(self.adsorbate_names)
        for sp in self.species_definitions:
            if sp in self.adsorbate_names:
                idx = self.adsorbate_names.index(sp)
                E_dict[sp] = adsorption_energies[idx]
            elif sp in self.transition_state_names:
                idx = self.transition_state_names.index(sp)
                E_dict[sp] = adsorption_energies[idx+n_ads]
            elif self.species_definitions[sp].get('type',None) in ['site','gas']:
                E_dict[sp] = self.species_definitions[sp]['formation_energy']

        if self.avoid_scaling == True: #Check to see if the descriptors 
            #corrsepond to a surface. If so, return all possible energies 
            #for that surface instead of using scaling.
            n = self.descriptor_decimal_precision
            if not n: n = 2
            roundvals = []
            for ds in self.descriptor_dict.values():
                roundvals.append([round(di,n) for di in ds])
            if [round(di,n) for di in descriptors] in roundvals:
                for surf in self.descriptor_dict:
                    if ([round(di,n) for di in self.descriptor_dict[surf]] 
                            == [round(di,n) for di in descriptors]):
                        surf_id = self.surface_names.index(surf)
                for ads in self.adsorbate_names+self.transition_state_names:
                    E = self.parameter_dict[ads][surf_id]
                    if E != None:
                        E_dict[ads] = E
            else:
                pass #do nothing if the descriptors do not correspond to a surf

        for dname in self.descriptor_names:
            if dname in E_dict:
                E_dict[dname] = descriptors[self.descriptor_names.index(dname)]

        return E_dict

    def get_rxn_parameters(self,descriptors, *args, **kwargs):
        if self.adsorbate_interaction_model not in ['ideal',None]:
            params =  self.get_formation_energy_interaction_parameters(descriptors)
            return params
        else:
            params = self.get_formation_energy_parameters(descriptors)
            return params

    def get_formation_energy_parameters(self,descriptors):
        free_energy_dict = self.get_free_energies(descriptors)
        params = []
        for ads in self.adsorbate_names + self.transition_state_names:
            params.append(free_energy_dict[ads])
        return params

    def get_formation_energy_interaction_parameters(self,descriptors):
        E_f = self.get_formation_energy_parameters(descriptors)
        epsilon = self.thermodynamics.adsorbate_interactions.get_interaction_matrix(descriptors)
        epsilon = list(epsilon.ravel())
        return E_f + epsilon

    def parse_constraints(self,constraint_dict):
        """This function converts constraints which are input as a dictionary
        to lists compatible with the function to obtain scaling coefficients."""
        coefficient_mins = []
        coefficient_maxs = []

        if constraint_dict:
            for key in constraint_dict.keys():
                if '_' not in key:
                    constraint_dict[key+'_'+self._default_site] = \
                            constraint_dict[key]
                    del constraint_dict[key]

            for ads in self.adsorbate_names:
                if ads not in constraint_dict:
                    constr = self.default_constraints
                else:
                    constr = constraint_dict[ads]
                minvs,maxvs = parse_constraint(constr,ads)
                coefficient_mins.append(minvs)
                coefficient_maxs.append(maxvs)

            self.coefficient_mins = coefficient_mins
            self.coefficient_maxs = coefficient_maxs
            return coefficient_mins, coefficient_maxs

    def summary_text(self):
        str_dict = {}
        labs = ['E_{'+self.texify(l)+'}' for l in self.descriptor_names] + ['']
        for coeffs,ads in zip(self.get_coefficient_matrix(),
                self.adsorbate_names+self.transition_state_names):
            if ads not in self.descriptor_names:
                scaling_txt = 'E_{'+self.texify(ads)+'} = '
                for c,lab in zip(coeffs,labs):
                    if c:
                        scaling_txt += str(float(round(c,3)))+lab+' + '
                if scaling_txt.endswith(' + '):
                    scaling_txt = scaling_txt[:-3]
                scaling_txt = scaling_txt.replace(' + -',' - ')
                str_dict[ads] = scaling_txt
        out_txt = '\n'+r'Adsorption Scaling Parameters\\'
        i = 0

        for ads in self.adsorbate_names:
            if ads in str_dict:
                i+=1
                out_txt += '\n'+r'\begin{equation}'
                out_txt += '\n'+r'\label{ads_scaling_'+str(i)+'}'
                out_txt += '\n' + str_dict[ads]
                out_txt += '\n'+r'\end{equation}'
        out_txt += '\n'+r'Transition-state Scaling Parameters\\'
        i = 0
        for ads in self.transition_state_names:
            i += 1
            out_txt += '\n'+r'\begin{equation}'
            out_txt += '\n'+r'\label{TS_scaling_'+str(i)+'}'
            if ads in self.scaling_constraint_dict:
                constr = self.scaling_constraint_dict[ads]
                if 'TS' in constr:
                    x,par = constr.split(':')
                    x = x.replace('TS','').replace('(','').replace(')','')
                    x_str = []
                    for adsx in x.split('+'):
                        adsx = adsx.strip()
                        adsx_str = 'E_{'+self.texify(adsx)+'}'
                        x_str.append(adsx_str)
                    x_str = ' + '.join(x_str)
                    x_str = '('+x_str+')'
                    if par in self.transition_state_scaling_parameters:
                        ab = self.transition_state_scaling_parameters[par][0:2]
                        alpha,beta = ab
                    else:
                        alpha,beta = eval(par)[0:2]
                    out_txt += '\n'+ 'E_{'+self.texify(ads)+'} = ' + \
                    str(round(alpha,3))+x_str+' + ' + str(round(beta,3))
                        

                else:
                    out_txt += '\n' + str_dict[ads]
            else:
                out_txt += '\n' + str_dict[ads]

            out_txt += '\n'+r'\end{equation}'

        return out_txt<|MERGE_RESOLUTION|>--- conflicted
+++ resolved
@@ -195,15 +195,12 @@
                 elif params is None:
                     m,b = catmap.functions.linear_regression(x,y)
                 else:
-                    raise ValueError('Invalid params')
-<<<<<<< HEAD
-
-=======
+                    raise UserWarning('Invalid params')
+
                 if isnan(m) or isnan(b):
                     raise UserWarning('Transition-state scaling failed for: '+TS+\
                                     '. Ensure that the scaling mode is set properly.')
                 
->>>>>>> ff60aef4
             return [m,b],[m*ci for ci in coeffs] + [b]
 
         def initial_state_scaling(TS,params):
