--- conflicted
+++ resolved
@@ -1205,19 +1205,11 @@
                 if log_interpolate == True:
                     Zdata_log = np.array(
                             [np.log(abs(float(zn))) for zn in Zdata])
-<<<<<<< HEAD
                     z_sign = np.sign(griddata(xData,yData,Zdata,xi,yi,interp='linear'))
                     z_num = griddata(xData,yData,Zdata_log,xi,yi,interp='linear')
                     zi = np.exp(z_num)*z_sign
                 else:
                     zi = griddata(xData,yData,Zdata,xi,yi,interp='linear')
-=======
-                    z_sign = np.sign(griddata(xData,yData,Zdata,xi,yi))#,interp='linear'))
-                    z_num = griddata(xData,yData,Zdata_log,xi,yi)#,interp='linear')
-                    zi = np.exp(z_num)*z_sign
-                else:
-                    zi = griddata(xData,yData,Zdata,xi,yi)#,interp='linear')
->>>>>>> ff60aef4
                 maparray[:,:,i] = zi
         return maparray
 
